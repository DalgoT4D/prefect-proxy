"""interface with prefect's python client api"""

import subprocess
import os
import queue
from time import sleep
from datetime import datetime, timedelta
import pytz
import requests
from fastapi import HTTPException

from prefect.deployments import run_deployment
from prefect import flow
from prefect.server.schemas.schedules import CronSchedule
from prefect.server.schemas.states import Cancelled
from prefect.blocks.system import Secret
from prefect.blocks.core import Block
from prefect.client import get_client
from prefect.runner.storage import GitRepository
from prefect_airbyte import AirbyteServer
import pendulum

from prefect_gcp import GcpCredentials
from prefect_dbt.cli.configs import TargetConfigs
from prefect_dbt.cli.configs import BigQueryTargetConfigs
from prefect_dbt.cli.commands import DbtCoreOperation
from prefect_dbt.cli import DbtCliProfile
from prefect_dbt.cloud.credentials import DbtCloudCredentials
from dotenv import load_dotenv


from proxy.helpers import CustomLogger, cleaned_name_for_prefectblock
from proxy.exception import PrefectException
from proxy.schemas import (
    AirbyteServerCreate,
    AirbyteServerUpdate,
    DbtCoreCreate,
    DeploymentCreate2,
    PrefectSecretBlockCreate,
    PrefectSecretBlockEdit,
    DbtCliProfileBlockCreate,
    DbtCliProfileBlockUpdate,
    DeploymentUpdate2,
    DbtCloudCredsBlockPatch,
<<<<<<< HEAD
    FilterLateFlowRuns,
    FilterPrefectWorkers,
=======
    CancelQueuedManualJob,
>>>>>>> 45f52cbe
)


load_dotenv()

# terminal states
FLOW_RUN_FAILED = "FAILED"
FLOW_RUN_COMPLETED = "COMPLETED"
FLOW_RUN_CRASHED = "CRASHED"
FLOW_RUN_CANCELLED = "CANCELLED"

# non-terminal
FLOW_RUN_SCHEDULED = "SCHEDULED"

logger = CustomLogger("prefect-proxy")


def prefect_post(endpoint: str, payload: dict) -> dict:
    """POST request to prefect server"""
    if not isinstance(endpoint, str):
        raise TypeError("endpoint must be a string")
    if not isinstance(payload, dict):
        raise TypeError("payload must be a dictionary")

    root = os.getenv("PREFECT_API_URL")
    res = requests.post(f"{root}/{endpoint}", timeout=30, json=payload)

    try:
        res.raise_for_status()
        return res.json()
    except Exception as error:  # pylint:disable=broad-exception-caught
        logger.exception(error)
        # try again
        sleep(3)

    res = requests.post(f"{root}/{endpoint}", timeout=30, json=payload)
    try:
        res.raise_for_status()
        return res.json()
    except Exception as error:
        logger.exception(error)
        raise HTTPException(status_code=400, detail=res.text) from error


def prefect_patch(endpoint: str, payload: dict) -> dict:
    """POST request to prefect server"""
    if not isinstance(endpoint, str):
        raise TypeError("endpoint must be a string")
    if not isinstance(payload, dict):
        raise TypeError("payload must be a dictionary")

    root = os.getenv("PREFECT_API_URL")
    res = requests.patch(f"{root}/{endpoint}", timeout=30, json=payload)

    try:
        res.raise_for_status()
        # no content
        if res.status_code == 204:
            return {}
        return res.json()
    except Exception as error:  # pylint:disable=broad-exception-caught
        logger.exception(error)
        # try again
        sleep(3)

    res = requests.patch(f"{root}/{endpoint}", timeout=30, json=payload)
    try:
        res.raise_for_status()
        # no content
        if res.status_code == 204:
            return {}
        return res.json()
    except Exception as error:
        logger.exception(error)
        raise HTTPException(status_code=400, detail=res.text) from error


def prefect_get(endpoint: str) -> dict:
    """GET request to prefect server"""
    if not isinstance(endpoint, str):
        raise TypeError("endpoint must be a string")

    root = os.getenv("PREFECT_API_URL")
    res = requests.get(f"{root}/{endpoint}", timeout=30)
    try:
        res.raise_for_status()
        return res.json()
    except Exception as error:  # pylint:disable=broad-exception-caught
        logger.exception(error)
        # try again
        sleep(3)

    res = requests.get(f"{root}/{endpoint}", timeout=30)
    try:
        res.raise_for_status()
        return res.json()
    except Exception as error:
        logger.exception(error)
        raise HTTPException(status_code=400, detail=res.text) from error


def prefect_delete(endpoint: str) -> dict:
    """DELETE request to prefect server"""
    if not isinstance(endpoint, str):
        raise TypeError("endpoint must be a string")

    root = os.getenv("PREFECT_API_URL")
    res = requests.delete(f"{root}/{endpoint}", timeout=30)
    try:
        res.raise_for_status()
        # no content
        if res.status_code == 204:
            return {}
        return res.json()
    except Exception as error:  # pylint:disable=broad-exception-caught
        logger.exception(error)
        sleep(3)

    res = requests.delete(f"{root}/{endpoint}", timeout=30)
    try:
        res.raise_for_status()
        # no content
        if res.status_code == 204:
            return {}
        return res.json()

    except Exception as error:  # pylint:disable=broad-exception-caught
        logger.exception(error)
        raise HTTPException(status_code=400, detail=res.text) from error


def _block_id(block: Block) -> str:
    """Get the id of block"""
    return str(block.dict()["_block_document_id"])


def _block_name(block: Block) -> str:
    """Get the name of block"""
    return str(block.dict()["_block_document_name"])


# ================================================================================================
async def get_airbyte_server_block_id(blockname: str) -> str | None:
    """look up an airbyte server block by name and return block_id"""
    if not isinstance(blockname, str):
        raise TypeError("blockname must be a string")
    try:
        block = await AirbyteServer.load(blockname)
        logger.info(
            "found airbyte server block named %s",
            blockname,
        )
        return _block_id(block)
    except ValueError:
        logger.error("no airbyte server block named %s", blockname)
        return None


async def get_airbyte_server_block(blockname: str) -> dict | None:
    """look up an airbyte server block by name and return block"""
    if not isinstance(blockname, str):
        raise TypeError("blockname must be a string")
    try:
        block = await AirbyteServer.load(blockname)
        logger.info(
            "found airbyte server block named %s",
            blockname,
        )
        return block
    except ValueError:
        logger.error("no airbyte server block named %s", blockname)
        return None


async def create_airbyte_server_block(payload: AirbyteServerCreate):
    """Create airbyte server block in prefect"""
    if not isinstance(payload, AirbyteServerCreate):
        raise TypeError("payload must be an AirbyteServerCreate")
    airbyteservercblock = AirbyteServer(
        server_host=payload.serverHost,
        server_port=payload.serverPort,
        api_version=payload.apiVersion,
    )
    try:
        block_name_for_save = cleaned_name_for_prefectblock(payload.blockName)
        await airbyteservercblock.save(block_name_for_save)
    except Exception as error:
        logger.exception(error)
        raise PrefectException("failed to create airbyte server block") from error
    logger.info("created airbyte server block named %s", payload.blockName)
    return _block_id(airbyteservercblock), block_name_for_save


async def update_airbyte_server_block(payload: AirbyteServerUpdate):
    """Create airbyte server block in prefect"""
    if not isinstance(payload, AirbyteServerUpdate):
        raise TypeError("payload must be an AirbyteServerUpdate")
    try:
        airbyteservercblock: AirbyteServer = await AirbyteServer.load(payload.blockName)
    except Exception as error:
        logger.exception(error)
        raise PrefectException("no airbyte server block named " + payload.blockName) from error

    try:
        if payload.serverHost:
            airbyteservercblock.server_host = payload.serverHost
        if payload.serverPort:
            airbyteservercblock.server_port = payload.serverPort
        if payload.apiVersion:
            airbyteservercblock.api_version = payload.apiVersion
        if payload.username:
            airbyteservercblock.username = payload.username
        if payload.password:
            airbyteservercblock.password = payload.password

        await airbyteservercblock.save(payload.blockName, overwrite=True)
    except Exception as error:
        logger.exception(error)
        raise PrefectException("failed to update airbyte server block") from error
    logger.info("updated airbyte server block named %s", payload.blockName)
    return _block_id(airbyteservercblock), payload.blockName


def delete_airbyte_server_block(blockid: str):
    """Delete airbyte server block"""
    if not isinstance(blockid, str):
        raise TypeError("blockid must be a string")

    logger.info("deleting airbyte server block %s", blockid)
    return prefect_delete(f"block_documents/{blockid}")


# ================================================================================================


def update_airbyte_connection_block(blockname: str):
    """We don't update connection blocks"""
    if not isinstance(blockname, str):
        raise TypeError("blockname must be a string")

    raise PrefectException("not implemented")


def delete_airbyte_connection_block(blockid: str) -> dict:
    """Delete airbyte connection block in prefect"""
    if not isinstance(blockid, str):
        raise TypeError("blockid must be a string")

    logger.info("deleting airbyte connection block %s", blockid)

    return prefect_delete(f"block_documents/{blockid}")


# ===============================================================================================


def delete_shell_block(blockid: str) -> dict:
    """Delete a prefect shell block"""
    if not isinstance(blockid, str):
        raise TypeError("blockid must be a string")
    logger.info("deleting shell operation block %s", blockid)
    return prefect_delete(f"block_documents/{blockid}")


# ================================================================================================
async def get_dbt_cli_profile(cli_profile_block_name: str) -> dict:
    """look up a dbt cli profile block by name and return block_id"""
    if not isinstance(cli_profile_block_name, str):
        raise TypeError("blockname must be a string")

    try:
        block = await DbtCliProfile.load(cli_profile_block_name)
        return block.get_profile()
    except ValueError:
        # pylint: disable=raise-missing-from
        raise HTTPException(
            status_code=404,
            detail=f"No dbt cli profile block named {cli_profile_block_name}",
        )


async def _create_dbt_cli_profile(
    payload: DbtCliProfileBlockCreate | DbtCoreCreate,
) -> DbtCliProfile:
    """credentials are decrypted by now"""
    if not (isinstance(payload, DbtCliProfileBlockCreate) or isinstance(payload, DbtCoreCreate)):
        raise TypeError("payload is of wrong type")
    # logger.info(payload) DO NOT LOG - CONTAINS SECRETS
    if payload.wtype == "postgres":
        extras = payload.credentials
        if "schema" in extras:
            del extras["schema"]
        extras["user"] = extras["username"]
        target_configs = TargetConfigs(
            type="postgres",
            schema=payload.profile.target_configs_schema,
            extras=extras,
            allow_field_overrides=True,
        )

    elif payload.wtype == "bigquery":
        dbcredentials = GcpCredentials(service_account_info=payload.credentials)
        target_configs = BigQueryTargetConfigs(
            credentials=dbcredentials,
            schema=payload.profile.target_configs_schema,
            extras={
                "location": payload.bqlocation,
            },
        )
    else:
        raise PrefectException("unknown wtype: " + payload.wtype)

    try:
        dbt_cli_profile = DbtCliProfile(
            name=payload.profile.name,
            target=payload.profile.target_configs_schema,
            target_configs=target_configs,
        )
        cleaned_blockname = cleaned_name_for_prefectblock(payload.cli_profile_block_name)
        await dbt_cli_profile.save(
            cleaned_blockname,
            overwrite=True,
        )
    except Exception as error:
        logger.exception(error)
        raise PrefectException("failed to create dbt cli profile") from error

    return dbt_cli_profile, _block_id(dbt_cli_profile), cleaned_blockname


async def update_dbt_cli_profile(payload: DbtCliProfileBlockUpdate):
    """
    Update the schema, warehouse credentials or profile in cli profile block
    """
    try:
        dbtcli_block: DbtCliProfile = await DbtCliProfile.load(payload.cli_profile_block_name)
    except Exception as error:
        raise PrefectException(
            "no dbt cli profile block named " + payload.cli_profile_block_name
        ) from error

    if not isinstance(payload, DbtCliProfileBlockUpdate):
        raise TypeError("payload is of wrong type")

    try:
        # schema
        if payload.profile and payload.profile.target_configs_schema:
            dbtcli_block.target_configs.schema = payload.profile.target_configs_schema
            dbtcli_block.target = (
                payload.profile.target_configs_schema
            )  # by default output(s) target in profiles.yml will be target_configs_schema

        # target
        if payload.profile and payload.profile.target:
            dbtcli_block.target = payload.profile.target

        # profile name present in profiles.yml; should be the same as dbt_project.yml
        if payload.profile and payload.profile.name:
            dbtcli_block.name = payload.profile.name

        # update credentials
        if payload.credentials:
            if payload.wtype is None:
                raise TypeError("wtype is required")
            if payload.wtype == "postgres":
                dbtcli_block.target_configs.extras = payload.credentials
                dbtcli_block.target_configs.extras["user"] = dbtcli_block.target_configs.extras[
                    "username"
                ]
                if "schema" in dbtcli_block.target_configs.extras:
                    del dbtcli_block.target_configs.extras["schema"]

            elif payload.wtype == "bigquery":
                dbcredentials = GcpCredentials(service_account_info=payload.credentials)
                dbtcli_block.target_configs.credentials = dbcredentials
                dbtcli_block.target_configs.extras = {
                    "location": payload.bqlocation,
                }
            else:
                raise PrefectException("unknown wtype: " + payload.wtype)

        # block names are not editable in prefect
        # using a different name while saving just creates a new block instead of editing the old one
        await dbtcli_block.save(
            overwrite=True,
        )

    except Exception as error:
        logger.exception(error)
        raise PrefectException("failed to update dbt cli profile") from error

    return dbtcli_block, _block_id(dbtcli_block), payload.cli_profile_block_name


async def create_dbt_core_block(payload: DbtCoreCreate):
    """Create a dbt core block in prefect"""
    if not isinstance(payload, DbtCoreCreate):
        raise TypeError("payload must be a DbtCoreCreate")
    # logger.info(payload) DO NOT LOG - CONTAINS SECRETS

    dbt_cli_profile, _, _ = await _create_dbt_cli_profile(payload)
    dbt_core_operation = DbtCoreOperation(
        commands=payload.commands,
        env=payload.env,
        working_dir=payload.working_dir,
        profiles_dir=payload.profiles_dir,
        project_dir=payload.project_dir,
        dbt_cli_profile=dbt_cli_profile,
    )
    cleaned_blockname = cleaned_name_for_prefectblock(payload.blockName)
    try:
        await dbt_core_operation.save(cleaned_blockname, overwrite=True)
    except Exception as error:
        logger.exception(error)
        raise PrefectException("failed to create dbt core op block") from error

    logger.info("created dbt core operation block %s", payload.blockName)

    return _block_id(dbt_core_operation), cleaned_blockname


def delete_dbt_core_block(block_id: str) -> dict:
    """Delete a dbt core block in prefect"""
    if not isinstance(block_id, str):
        raise TypeError("block_id must be a string")

    logger.info("deleting dbt core operation block %s", block_id)
    return prefect_delete(f"block_documents/{block_id}")


async def create_secret_block(payload: PrefectSecretBlockCreate):
    """Create a prefect block of type secret"""
    try:
        secret_block = Secret(value=payload.secret)
        cleaned_blockname = cleaned_name_for_prefectblock(payload.blockName)
        await secret_block.save(cleaned_blockname, overwrite=True)
    except Exception as error:
        raise PrefectException("Could not create a secret block") from error

    return _block_id(secret_block), cleaned_blockname


async def upsert_secret_block(payload: PrefectSecretBlockEdit):
    """Create a prefect block of type secret"""
    try:
        cleaned_blockname = cleaned_name_for_prefectblock(payload.blockName)
        secret_block: Secret = await Secret.load(cleaned_blockname)
    except ValueError:
        # the block doest not exist; create it
        return await create_secret_block(
            PrefectSecretBlockCreate(blockName=cleaned_blockname, secret=payload.secret)
        )

    try:
        secret_block.value = payload.secret
        await secret_block.save(cleaned_blockname, overwrite=True)
    except Exception as error:
        raise PrefectException("Could not edit the secret block") from error

    return _block_id(secret_block), cleaned_blockname


async def update_postgres_credentials(dbt_blockname, new_extras):
    """updates the database credentials inside a dbt postgres block"""
    try:
        block: DbtCoreOperation = await DbtCoreOperation.load(dbt_blockname)
    except Exception as error:
        raise PrefectException("no dbt core op block named " + dbt_blockname) from error

    if block.dbt_cli_profile.target_configs.type != "postgres":
        raise TypeError("wrong blocktype")

    aliases = {
        "dbname": "database",
        "username": "user",
    }

    extras = block.dbt_cli_profile.target_configs.dict()["extras"]
    cleaned_extras = {}
    # copy existing extras over to cleaned_extras with the right keys
    for key, value in extras.items():
        cleaned_extras[aliases.get(key, key)] = value

    # copy new extras over to cleaned_extras with the right keys
    for key, value in new_extras.items():
        cleaned_extras[aliases.get(key, key)] = value

    block.dbt_cli_profile.target_configs = TargetConfigs(
        type=block.dbt_cli_profile.target_configs.type,
        schema=block.dbt_cli_profile.target_configs.dict()["schema"],
        extras=cleaned_extras,
    )

    try:
        await block.dbt_cli_profile.save(
            name=cleaned_name_for_prefectblock(block.dbt_cli_profile.name),
            overwrite=True,
        )
        await block.save(cleaned_name_for_prefectblock(dbt_blockname), overwrite=True)
    except Exception as error:
        logger.exception(error)
        raise PrefectException("failed to update dbt cli profile [postgres]") from error


async def update_bigquery_credentials(dbt_blockname: str, credentials: dict):
    """updates the database credentials inside a dbt bigquery block"""
    try:
        block: DbtCoreOperation = await DbtCoreOperation.load(dbt_blockname)
    except Exception as error:
        raise PrefectException("no dbt core op block named " + dbt_blockname) from error

    if block.dbt_cli_profile.target_configs.type != "bigquery":
        raise TypeError("wrong blocktype")

    dbcredentials = GcpCredentials(service_account_info=credentials)

    block.dbt_cli_profile.target_configs = BigQueryTargetConfigs(
        credentials=dbcredentials,
        schema=block.dbt_cli_profile.target_configs.dict()["schema_"],
        extras=block.dbt_cli_profile.target_configs.dict()["extras"],
    )

    try:
        await block.dbt_cli_profile.save(
            name=cleaned_name_for_prefectblock(block.dbt_cli_profile.name),
            overwrite=True,
        )
        await block.save(cleaned_name_for_prefectblock(dbt_blockname), overwrite=True)
    except Exception as error:
        logger.exception(error)
        raise PrefectException("failed to update dbt cli profile [bigquery]") from error


async def update_target_configs_schema(dbt_blockname: str, target_configs_schema: str):
    """updates the target inside a dbt bigquery block"""
    try:
        block: DbtCoreOperation = await DbtCoreOperation.load(dbt_blockname)
    except Exception as error:
        raise PrefectException("no dbt core op block named " + dbt_blockname) from error

    block.dbt_cli_profile.target_configs.schema = target_configs_schema
    block.dbt_cli_profile.target = target_configs_schema

    # update the dbt command "dbt <command> --target <target>"
    if len(block.commands) > 0:
        option_index = block.commands[0].find("--target")
        if option_index > -1:
            prefix = block.commands[0][: option_index + len("--target ")]
            new_command = prefix + target_configs_schema
            block.commands[0] = new_command

    try:
        await block.dbt_cli_profile.save(
            name=cleaned_name_for_prefectblock(block.dbt_cli_profile.name),
            overwrite=True,
        )
        await block.save(cleaned_name_for_prefectblock(dbt_blockname), overwrite=True)
    except Exception as error:
        logger.exception(error)
        raise PrefectException(
            "failed to update dbt cli profile target_configs schema for " + dbt_blockname
        ) from error


# ================================================================================================
def post_deployment_v1(payload: DeploymentCreate2) -> dict:
    """
    create a deployment from a flow and a schedule
    can also optionally pass in the name of the work queue and work pool
    the work pool must already exist
    work queues are created on the fly
    """
    if not isinstance(payload, DeploymentCreate2):
        raise TypeError("payload must be a DeploymentCreate")
    logger.info(payload)

    work_queue_name = payload.work_queue_name if payload.work_queue_name else "ddp"
    work_pool_name = payload.work_pool_name if payload.work_pool_name else "default-agent-pool"

    try:
        source = GitRepository(url="https://github.com/DalgoT4D/prefect-proxy.git", branch="main")
        deployment_id = flow.from_source(
            source=source, entrypoint="proxy/prefect_flows.py:deployment_schedule_flow_v4"
        ).deploy(
            name=payload.deployment_name,
            work_queue_name=work_queue_name,
            work_pool_name=work_pool_name,
            tags=[payload.org_slug],
            is_schedule_active=True,
            parameters=payload.deployment_params,
            schedules=(
                [{"schedule": CronSchedule(cron=payload.cron), "active": True}]
                if payload.cron
                else []
            ),
        )

    except Exception as error:
        logger.exception(error)
        raise PrefectException("failed to create deployment") from error

    return {
        "id": deployment_id,
        "name": payload.deployment_name,
        "params": payload.deployment_params,
    }


def put_deployment_v1(deployment_id: str, payload: DeploymentUpdate2) -> dict:
    """
    update a deployment's schedule / work queue / work pool / other paramters

    work pool and work queue should already exist for the deployment,
    so here they are patch style updated
    """
    if not isinstance(payload, DeploymentUpdate2):
        raise TypeError("payload must be a DeploymentUpdate2")

    newpayload = {}

    newpayload["parameters"] = payload.deployment_params if payload.deployment_params else {}

    newpayload["schedules"] = (
        [{"schedule": CronSchedule(cron=payload.cron).dict(), "active": True}]
        if payload.cron
        else []
    )

    if payload.work_pool_name:
        newpayload["work_pool_name"] = payload.work_pool_name

    if payload.work_queue_name:
        newpayload["work_queue_name"] = payload.work_queue_name

    # res will be any empty json if success since status code is 204
    res = prefect_patch(f"deployments/{deployment_id}", newpayload)
    logger.info("Update deployment with ID: %s", deployment_id)
    return res


def get_deployment(deployment_id: str) -> dict:
    """Fetch deployment and its details"""
    if not isinstance(deployment_id, str):
        raise TypeError("deployment_id must be a string")
    res = prefect_get(f"deployments/{deployment_id}")
    return res


def update_flow_run_final_state(flow_run: dict) -> dict:
    """
    fetch tasks of the flow_run & checks for the custom flow_run state
    update the flow_run and return it
    addes status and state_name to the flow_run
    """
    all_ids_to_look_at = traverse_flow_run_graph(flow_run["id"], [])
    query = {
        "flow_runs": {
            "operator": "and_",
            "id": {"any_": all_ids_to_look_at},
        },
    }
    result = prefect_post("task_runs/filter/", query)
    if "DBT_TEST_FAILED" in [x["state"]["name"] for x in result]:
        final_state_name = "DBT_TEST_FAILED"
    else:
        final_state_name = flow_run["state"]["name"]

    flow_run["status"] = flow_run["state"]["type"]
    flow_run["state_name"] = final_state_name

    return flow_run


def get_flow_runs_by_deployment_id(deployment_id: str, limit: int, start_time_gt: str) -> list:
    """
    Fetch flow runs of a deployment that are FAILED/COMPLETED,
    sorted by descending start time of each run
    """
    if not isinstance(deployment_id, str):
        raise TypeError("deployment_id must be a string")
    if not isinstance(limit, int):
        raise TypeError("limit must be an integer")
    if limit < 0:
        raise ValueError("limit must be a positive integer")

    query = {
        "sort": "START_TIME_DESC",
        "deployments": {"id": {"any_": [deployment_id]}},
        "flow_runs": {
            "operator": "and_",
            "state": {
                "type": {
                    "any_": [
                        FLOW_RUN_COMPLETED,
                        FLOW_RUN_FAILED,
                        FLOW_RUN_CRASHED,
                        FLOW_RUN_CANCELLED,
                    ]
                }
            },
        },
    }
    if start_time_gt:
        query["flow_runs"]["start_time"] = {"after_": start_time_gt}

    if limit > 0:
        query["limit"] = limit

    flow_runs = []

    try:
        result = prefect_post("flow_runs/filter", query)
    except Exception as error:
        logger.exception(error)
        raise PrefectException(
            f"failed to fetch flow_runs for deployment {deployment_id}"
        ) from error
    for flow_run in result:
        # get the tasks if any and check their state names
        updated_flow_run = update_flow_run_final_state(flow_run)
        flow_runs.append(
            {
                "id": updated_flow_run["id"],
                "name": updated_flow_run["name"],
                "tags": updated_flow_run["tags"],
                "startTime": updated_flow_run["start_time"],
                "expectedStartTime": updated_flow_run["expected_start_time"],
                "totalRunTime": updated_flow_run["total_run_time"],
                "status": updated_flow_run["status"],
                "state_name": updated_flow_run["state_name"],
            }
        )

    return flow_runs


def filter_late_flow_runs(payload: FilterLateFlowRuns) -> list[dict]:
    query_payload = {
        "sort": "START_TIME_DESC",
        "flow_runs": {
            "operator": "and_",
            "state": {"name": {"any_": ["Late"]}},
            "id": {"not_any_": payload.exclude_flow_run_ids},
        },
    }

    if payload.deployment_id:
        query_payload["deployments"] = {"id": {"any_": [payload.deployment_id]}}

    if payload.work_pool_name:
        query_payload["work_pools"] = {"name": {"any_": [payload.work_pool_name]}}

    if payload.work_queue_name:
        query_payload["work_pool_queues"] = {"name": {"any_": [payload.work_queue_name]}}

    if payload.limit and payload.limit > 0:
        query_payload["limit"] = payload.limit

    if payload.before_start_time:
        query_payload["flow_runs"]["expected_start_time"] = {
            "before_": str(payload.before_start_time)
        }

    if payload.after_start_time:
        query_payload["flow_runs"]["expected_start_time"] = query_payload["flow_runs"].get(
            "expected_start_time", {}
        )
        query_payload["flow_runs"]["expected_start_time"]["after_"] = str(payload.after_start_time)

    try:
        logger.info(f"Query payload {query_payload}")
        result = prefect_post("flow_runs/filter", query_payload)
    except Exception as error:
        logger.exception(error)
        raise PrefectException(f"failed to fetch late flow_runs for {payload.dict()}") from error

    flow_runs = []
    for flow_run in result:
        flow_runs.append(
            {
                "id": flow_run["id"],
                "name": flow_run["name"],
                "tags": flow_run["tags"],
                "startTime": flow_run["start_time"],
                "expectedStartTime": flow_run["expected_start_time"],
                "totalRunTime": flow_run["total_run_time"],
                "estimatedRunTime": flow_run["estimated_run_time"],
                "workQueueName": flow_run["work_queue_name"],
                "workPoolName": flow_run["work_pool_name"],
                "deployment_id": flow_run["deployment_id"],
            }
        )

    return flow_runs


def get_deployments_by_filter(org_slug: str, deployment_ids=None) -> list:
    # pylint: disable=dangerous-default-value
    """fetch all deployments by org"""
    if not isinstance(org_slug, str):
        raise TypeError("org_slug must be a string")
    if not isinstance(deployment_ids, list):
        raise TypeError("deployment_ids must be a list")
    query = {
        "deployments": {
            "operator": "and_",
            "tags": {"all_": [org_slug]},
            "id": {"any_": deployment_ids},
        }
    }

    try:
        res = prefect_post(
            "deployments/filter",
            query,
        )
    except Exception as error:
        logger.exception(error)
        raise PrefectException("failed to fetch deployments by filter") from error

    deployments = []

    for deployment in res:
        deployments.append(
            {
                "name": deployment["name"],
                "deploymentId": deployment["id"],
                "tags": deployment["tags"],
                "cron": (deployment["schedule"]["cron"] if deployment["schedule"] else None),
                "isScheduleActive": deployment["is_schedule_active"],
            }
        )

    return deployments


async def post_deployment_flow_run(
    deployment_id: str, run_params: dict = None, scheduled_time: datetime = None
) -> dict:
    # pylint: disable=broad-exception-caught
    """Create deployment flow run"""
    if not isinstance(deployment_id, str):
        raise TypeError("deployment_id must be a string")
    try:
        flow_run = await run_deployment(
            deployment_id,
            timeout=0,
            parameters=run_params,
            scheduled_time=scheduled_time,
        )
        return {"flow_run_id": flow_run.id}
    except Exception as exc:
        logger.exception(exc)
        raise PrefectException("Failed to create deployment flow run") from exc


def parse_log(log: dict) -> dict:
    """select level, timestamp, message from ..."""
    if not isinstance(log, dict):
        raise TypeError("log must be a dict")
    return {
        "level": log["level"],
        "timestamp": log["timestamp"],
        "message": log["message"],
    }


def traverse_flow_run_graph(flow_run_id: str, flow_runs: list) -> list:
    """
    This recursive function will read through the graph
    and return all sub flow run ids of the parent that can potentially have logs
    """
    if not isinstance(flow_run_id, str):
        raise TypeError("flow_run_id must be a string")
    if not isinstance(flow_runs, list):
        raise TypeError("flow_runs must be a list")
    flow_runs.append(flow_run_id)
    if flow_run_id is None:
        return flow_runs

    flow_graph_data = prefect_get(f"flow_runs/{flow_run_id}/graph")

    if len(flow_graph_data) == 0:
        return flow_runs

    for the_flow in flow_graph_data:
        if (
            "state" in the_flow
            and "state_details" in the_flow["state"]
            and the_flow["state"]["state_details"]["child_flow_run_id"]
        ):
            traverse_flow_run_graph(
                the_flow["state"]["state_details"]["child_flow_run_id"], flow_runs
            )

    return flow_runs


def traverse_flow_run_graph_v2(flow_run_id: str):
    """
    Fetches the graph of a flow run using prefect's new api.
    Returns the list of subflow runs & task runs in the order they were executed
    """
    if not isinstance(flow_run_id, str):
        raise TypeError("flow_run_id must be a string")

    # this data has all the nested subflows & task runs
    flow_graph_data = prefect_get(f"flow_runs/{flow_run_id}/graph-v2")

    if "root_node_ids" not in flow_graph_data:
        return []

    root_node_ids = flow_graph_data["root_node_ids"]
    runs_queue = queue.Queue()
    for node_id in root_node_ids:
        runs_queue.put(node_id)

    res = []
    # start from the root_node_ids and keep pushing the subflows/task runs into the res
    # if there are any child push them first before going to the next sibling subflows/task run
    while not runs_queue.empty():
        current_run_id = runs_queue.get()
        for node in flow_graph_data["nodes"]:
            run_id, node_data = node
            if current_run_id == run_id:
                res.append(node_data)
                for child in node_data["children"]:
                    runs_queue.put(child["id"])

                break

    return res


def get_flow_run_logs(flow_run_id: str, task_run_id: str, limit: int, offset: int) -> dict:
    """return logs from a flow run"""
    if not isinstance(flow_run_id, str):
        raise TypeError("flow_run_id must be a string")
    if not isinstance(offset, int):
        raise TypeError("offset must be an integer")
    # flow_run_ids = traverse_flow_run_graph(flow_run_id, [])

    logs = prefect_post(
        "logs/filter",
        {
            "logs": {
                "operator": "and_",
                "flow_run_id": {"any_": [flow_run_id]},
                **({"task_run_id": {"any_": [task_run_id]}} if task_run_id != "" else {}),
            },
            "sort": "TIMESTAMP_ASC",
            "offset": offset,
            **({"limit": limit} if limit > 0 else {}),
        },
    )
    return {
        "offset": offset,
        "logs": list(map(parse_log, logs)),
    }


def get_flow_run_tasks(flow_run_id: str) -> dict:
    """
    return tasks from a flow run
    """
    if not isinstance(flow_run_id, str):
        raise TypeError("flow_run_id must be a string")

    subflow_task_runs = traverse_flow_run_graph_v2(flow_run_id)

    res = []

    for run in subflow_task_runs:
        run_obj = None
        if run["kind"] == "flow-run":
            run_obj = prefect_get(f"flow_runs/{run['id']}")
        elif run["kind"] == "task-run":
            run_obj = prefect_get(f"task_runs/{run['id']}")

        res.append(
            {
                "id": run["id"],
                "kind": run["kind"],
                "label": run["label"],
                "state_type": run_obj["state_type"],
                "state_name": run_obj["state_name"],
                "start_time": run["start_time"],
                "end_time": run["end_time"],
                "parameters": (
                    run_obj["parameters"]["payload"]
                    if "parameters" in run_obj and "payload" in run_obj["parameters"]
                    else None
                ),
            }
        )

    return res


def get_flow_run_logs_v2(flow_run_id: str) -> dict:
    """
    return logs from a flow run grouped by the task
    """
    if not isinstance(flow_run_id, str):
        raise TypeError("flow_run_id must be a string")

    subflow_task_runs = traverse_flow_run_graph_v2(flow_run_id)

    res = []

    for run in subflow_task_runs:
        query = {
            "logs": {
                "operator": "or_",
                "flow_run_id": {"any_": []},
                "task_run_id": {"any_": []},
            },
            "sort": "TIMESTAMP_ASC",
        }
        run_obj = None
        if run["kind"] == "flow-run":
            query["logs"]["flow_run_id"]["any_"] = [run["id"]]
            run_obj = prefect_get(f"flow_runs/{run['id']}")
        elif run["kind"] == "task-run":
            query["logs"]["task_run_id"]["any_"] = [run["id"]]
            run_obj = prefect_get(f"task_runs/{run['id']}")

        logs = prefect_post("logs/filter", query)

        res.append(
            {
                "id": run["id"],
                "kind": run["kind"],
                "label": run["label"],
                "state_type": run_obj["state_type"],
                "state_name": run_obj["state_name"],
                "start_time": run["start_time"],
                "end_time": run["end_time"],
                "logs": list(map(parse_log, logs)),
            }
        )

    return res


def get_flow_runs_by_name(flow_run_name: str) -> dict:
    """Query flow run from the name"""
    if not isinstance(flow_run_name, str):
        raise TypeError("flow_run_name must be a string")
    query = {
        "flow_runs": {"operator": "and_", "name": {"any_": [flow_run_name]}},
    }

    try:
        flow_runs = prefect_post("flow_runs/filter", query)
    except Exception as error:
        logger.exception(error)
        raise PrefectException("failed to fetch flow-runs by name") from error
    for flow_run in flow_runs:
        flow_run["status"] = flow_run["state"]["type"]
    return flow_runs


def get_flow_run(flow_run_id: str) -> dict:
    """Get a flow run by its id"""
    try:
        flow_run = prefect_get(f"flow_runs/{flow_run_id}")
        updated_flow_run = update_flow_run_final_state(flow_run)
        return updated_flow_run
    except Exception as err:
        logger.exception(err)
        raise PrefectException("failed to fetch a flow-run") from err


def set_deployment_schedule(deployment_id: str, status: str) -> None:
    """Set deployment schedule to active or inactive"""
    # both the apis return null below
    if status == "active":
        prefect_post(f"deployments/{deployment_id}/set_schedule_active", {})

    if status == "inactive":
        prefect_post(f"deployments/{deployment_id}/set_schedule_inactive", {})

    return None


async def cancel_flow_run(flow_run_id: str) -> dict:
    """Cancel a flow run"""
    if not isinstance(flow_run_id, str):
        raise TypeError("flow_run_id must be a string")
    try:
        async with get_client() as client:
            # set the state of the provided flow-run to cancelled
            await client.set_flow_run_state(flow_run_id=flow_run_id, state=Cancelled())
    except Exception as err:
        logger.exception(err)
        raise PrefectException("failed to cancel flow-run") from err
    return None


def retry_flow_run(flow_run_id: str, minutes: int = 5) -> dict:
    """Retry a flow run; by default it retries after 5 minutes"""
    if not isinstance(flow_run_id, str):
        raise TypeError("flow_run_id must be a string")
    try:
        prefect_post(
            f"flow_runs/{flow_run_id}/set_state",
            {
                "force": True,
                "state": {
                    "name": "AwaitingRetry",
                    "message": "Retry via prefect proxy",
                    "type": "SCHEDULED",
                    "state_details": {
                        "scheduled_time": str(
                            pendulum.now("UTC") + pendulum.duration(minutes=minutes)
                        )
                    },  # using pendulum because prefect also uses it
                },
            },
        )
    except Exception as err:
        logger.exception(err)
        raise PrefectException("failed to cancel flow-run") from err
    return None


def delete_flow_run(flow_run_id: str) -> dict:
    """Retry a flow run; by default it retries after 5 minutes"""
    if not isinstance(flow_run_id, str):
        raise TypeError("flow_run_id must be a string")
    try:
        prefect_delete(f"flow_runs/{flow_run_id}")
    except Exception as err:
        logger.exception(err)
        raise PrefectException("failed to cancel flow-run") from err
    return None


def get_long_running_flow_runs(nhours: int, start_time_str: str):
    """Get long-running Flow Runs. the start_time, if provided, must be in ISO-8601 format"""
    if start_time_str:
        start_time = datetime.fromisoformat(start_time_str)
    else:
        start_time = datetime.now()
    nhoursago = start_time - timedelta(seconds=nhours * 3600)
    request_parameters = {
        "flow_runs": {
            "operator": "and_",
            "state": {
                "operator": "and_",
                "type": {"any_": ["RUNNING"]},
            },
            "start_time": {"before_": nhoursago.astimezone(pytz.utc).isoformat()},
        }
    }
    # logger.info(request_parameters)
    flow_runs = prefect_post("flow_runs/filter", request_parameters)
    return flow_runs


def get_current_prefect_version() -> str:
    """Fetch deployment and its details"""
    return prefect_get(f"admin/version")


# ================================================================================================
async def patch_dbt_cloud_creds_block(
    payload: DbtCloudCredsBlockPatch,
) -> dict:
    """credentials are decrypted by now"""
    if not isinstance(payload, DbtCloudCredsBlockPatch):
        raise TypeError("payload is of wrong type")

    dbt_cloud_creds_block = None
    try:
        # load the block if its created
        dbt_cloud_creds_block = await DbtCloudCredentials.load(payload.block_name)
    except Exception:
        logger.info("no dbt cloud creds block named %s creating a new one", payload.block_name)

    try:
        if dbt_cloud_creds_block is None:
            dbt_cloud_creds_block = DbtCloudCredentials(
                api_key=payload.api_key,
                account_id=payload.account_id,
            )
        else:
            if payload.api_key:
                dbt_cloud_creds_block.api_key = payload.api_key
            if payload.account_id:
                dbt_cloud_creds_block.account_id = payload.account_id

        cleaned_blockname = cleaned_name_for_prefectblock(payload.block_name)
        await dbt_cloud_creds_block.save(
            cleaned_blockname,
            overwrite=True,
        )

        return dbt_cloud_creds_block, _block_id(dbt_cloud_creds_block), cleaned_blockname
    except Exception as error:
        logger.exception(error)
        raise PrefectException("failed to create dbt cli profile") from error


async def get_dbt_cloud_creds_block(block_name: str) -> dict:
    """look up a dbt cloud creds block by name and return the configuration"""
    if not isinstance(block_name, str):
        raise TypeError("blockname must be a string")

    try:
        block = await DbtCloudCredentials.load(block_name)
        return block
    except ValueError:
        # pylint: disable=raise-missing-from
        raise HTTPException(
            status_code=404,
            detail=f"No dbt cloud credentials block found named {block_name}",
        )


<<<<<<< HEAD
def filter_prefect_workers(payload: FilterPrefectWorkers) -> list[dict]:
    """Filter prefect workers using pm2 processses. Prefect api doesn't let you filter workers by queue name"""
    try:
        logger.info(payload)
        # Run the pm2 list command and capture the output
        result = subprocess.run(["pm2", "list"], stdout=subprocess.PIPE, text=True)
        # Filter the output to count the number of processes with the specified name
        count = sum(
            1
            for line in result.stdout.splitlines()
            if any(queue_name in line for queue_name in payload.work_queue_names)
        )
        return count
    except Exception as e:
        print(f"An error occurred while fetching workers: {e}")
        return 0
=======
def set_cancel_queued_flow_run(flow_run_id: str, payload: CancelQueuedManualJob):
    if not isinstance(flow_run_id, str):
        raise TypeError("flow_run_id must be a string")

    flow_run = prefect_get(f"flow_runs/{flow_run_id}")

    if flow_run.get("state_type") not in ["PENDING", "SCHEDULED"]:
        raise ValueError("Unable to cancel a non-queued job.")

    try:
        prefect_post(f"flow_runs/{flow_run_id}/set_state", payload=payload.dict())
    except Exception as err:
        logger.exception(err)
        raise PrefectException("failed to cancel queued job") from err
>>>>>>> 45f52cbe
<|MERGE_RESOLUTION|>--- conflicted
+++ resolved
@@ -42,12 +42,9 @@
     DbtCliProfileBlockUpdate,
     DeploymentUpdate2,
     DbtCloudCredsBlockPatch,
-<<<<<<< HEAD
+    CancelQueuedManualJob,
     FilterLateFlowRuns,
     FilterPrefectWorkers,
-=======
-    CancelQueuedManualJob,
->>>>>>> 45f52cbe
 )
 
 
@@ -1269,7 +1266,22 @@
         )
 
 
-<<<<<<< HEAD
+def set_cancel_queued_flow_run(flow_run_id: str, payload: CancelQueuedManualJob):
+    if not isinstance(flow_run_id, str):
+        raise TypeError("flow_run_id must be a string")
+
+    flow_run = prefect_get(f"flow_runs/{flow_run_id}")
+
+    if flow_run.get("state_type") not in ["PENDING", "SCHEDULED"]:
+        raise ValueError("Unable to cancel a non-queued job.")
+
+    try:
+        prefect_post(f"flow_runs/{flow_run_id}/set_state", payload=payload.dict())
+    except Exception as err:
+        logger.exception(err)
+        raise PrefectException("failed to cancel queued job") from err
+
+
 def filter_prefect_workers(payload: FilterPrefectWorkers) -> list[dict]:
     """Filter prefect workers using pm2 processses. Prefect api doesn't let you filter workers by queue name"""
     try:
@@ -1285,20 +1297,4 @@
         return count
     except Exception as e:
         print(f"An error occurred while fetching workers: {e}")
-        return 0
-=======
-def set_cancel_queued_flow_run(flow_run_id: str, payload: CancelQueuedManualJob):
-    if not isinstance(flow_run_id, str):
-        raise TypeError("flow_run_id must be a string")
-
-    flow_run = prefect_get(f"flow_runs/{flow_run_id}")
-
-    if flow_run.get("state_type") not in ["PENDING", "SCHEDULED"]:
-        raise ValueError("Unable to cancel a non-queued job.")
-
-    try:
-        prefect_post(f"flow_runs/{flow_run_id}/set_state", payload=payload.dict())
-    except Exception as err:
-        logger.exception(err)
-        raise PrefectException("failed to cancel queued job") from err
->>>>>>> 45f52cbe
+        return 0